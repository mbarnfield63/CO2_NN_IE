--- conflicted
+++ resolved
@@ -1,13 +1,9 @@
 import matplotlib.pyplot as plt
 import numpy as np
 import os
-<<<<<<< HEAD
 import seaborn as sns
-
-=======
 import pandas as pd
 from sklearn.metrics import r2_score
->>>>>>> e99232b6
 
 def plot_loss(train_losses, val_losses, output_dir):
     os.makedirs(os.path.join(output_dir, "Plots/Training"), exist_ok=True)
@@ -24,33 +20,30 @@
     plt.close()
 
 
-<<<<<<< HEAD
-def plot_predictions_vs_true(y_true, y_pred, output_dir, cv=False, all_preds_df=None):
+def plot_predictions_vs_true(y_true, y_pred, output_dir, metrics=True, cv=False, all_preds_df=None):
     os.makedirs(os.path.join(output_dir, "Plots/Errors"), exist_ok=True)
 
     plt.figure(figsize=(6, 6))
     if cv == True:
         sns.scatterplot(data=all_preds_df, x="y_true", y="y_pred", hue="fold", palette="tab10", s=10, alpha=0.5)
         lims = [min(all_preds_df["y_true"].min(), all_preds_df["y_pred"].min()), max(all_preds_df["y_true"].max(), all_preds_df["y_pred"].max())]
+        
+        if metrics:
+          r2 = r2_score(all_preds_df["y_true"], all_preds_df["y_pred"])
+          rmse = np.sqrt(np.mean((all_preds_df["y_true"] - all_preds_df["y_pred"]) ** 2))
+          plt.text(0.05, 0.95, f'$R^2$: {r2:.4f}\nRMSE: {rmse:.4f}', transform=plt.gca().transAxes,
+                   fontsize=12, verticalalignment='top')
+
     else:
         sns.scatterplot(data=None, x=y_true, y=y_pred, s=10, alpha=0.5, color="purple")
         lims = [min(min(y_true), min(y_pred)), max(max(y_true), max(y_pred))]
+        if metrics:
+          r2 = r2_score(y_true, y_pred)
+          rmse = np.sqrt(np.mean((y_true - y_pred) ** 2))
+          plt.text(0.05, 0.95, f'$R^2$: {r2:.4f}\nRMSE: {rmse:.4f}', transform=plt.gca().transAxes,
+                   fontsize=12, verticalalignment='top')
 
     sns.lineplot(x=lims, y=lims, linestyle='--', lw=2, color='black')  # y=x line   
-=======
-def plot_predictions_vs_true(y_true, y_pred, output_dir, metrics=True):
-    os.makedirs(os.path.join(output_dir, "Plots/Errors"), exist_ok=True)
-
-    plt.figure(figsize=(6, 6))
-    plt.scatter(y_true, y_pred, s=10, alpha=0.5, color="purple")
-    lims = [min(y_true.min(), y_pred.min()), max(y_true.max(), y_pred.max())]
-    if metrics:
-        r2 = r2_score(y_true, y_pred)
-        rmse = np.sqrt(np.mean((y_true - y_pred) ** 2))
-        plt.text(0.05, 0.95, f'$R^2$: {r2:.4f}\nRMSE: {rmse:.4f}', transform=plt.gca().transAxes,
-                 fontsize=12, verticalalignment='top')
-    plt.plot(lims, lims, "k--", lw=2)  # y=x line
->>>>>>> e99232b6
     plt.xlabel("True Energy")
     plt.ylabel("Predicted Energy")
     plt.title("Predicted vs True Energy")
