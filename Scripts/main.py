--- conflicted
+++ resolved
@@ -40,13 +40,8 @@
 # === Columns
 FEATURE_COLS = [
     "E_IE", "E_Ca_iso", "E_Ca_main", "E_Ma_main", "gtot", "J",
-<<<<<<< HEAD
     "AFGL_m1", "AFGL_m2", "AFGL_l2", "AFGL_m3", "AFGL_r",
     "hzb_v1", "hzb_v2", "hzb_l2", "hzb_v3",
-=======
-    "AFGL_m1", "AFGL_m2", "AFGL_l2", "AFGL_r",
-    "hzb_v1", "hzb_v2", "hzb_v3", "hzb_l2",
->>>>>>> e99232b6
     "Trove_v1", "Trove_v2", "Trove_v3", "Trove_coeff",
     "mu1", "mu2", "mu3", "mu_all", 
     "mu1_ratio", "mu2_ratio", "mu3_ratio", "mu_all_ratio",
